--- conflicted
+++ resolved
@@ -484,18 +484,10 @@
     newcubehdr["CDELT3"] = np.abs(np.diff(linLam * (1 + config["GENERAL"]["REDSHIFT"])))[0] * 1e-10 # A -> m
 
     # save line and continuum cubes
-<<<<<<< HEAD
     # float32 preferred over float64 to save size and allow for conversion to hdf5 
     fn_suffix = ["CONT", "LINE"]
     for cube, name in zip([contCube, lineCube], fn_suffix):
         
-=======
-    # float32 preferred over float64 to save size and allow for conversion to hdf5
-    fn_suffix = ["CONT", "ORIG", "LINE"]
-    print('Hello, I am a continuum cube')
-    for cube, name in zip([contCube, origCube, lineCube], fn_suffix):
-
->>>>>>> b8edc7e6
         outfits = (
         os.path.join(config["GENERAL"]["OUTPUT"], config["GENERAL"]["RUN_ID"])
         + "_KIN_{}cube.fits".format(name)
