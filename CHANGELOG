--- conflicted
+++ resolved
@@ -7,8 +7,6 @@
 VERSION    DATE          DESCRIPTION
 ------------------------------------------------------------------------------------------
 
-<<<<<<< HEAD
-=======
 V3.0.1     2020-09-03    CHANGED: 
 			  * Assure compatibility with pPXF version 7 by adopting the 
 			    _bvls_solve and nnls_flags from pPXF version 6 into pyGandALF.
@@ -18,7 +16,6 @@
 			  * Changed the default value of the ftol parameter in pyGandALF 
 			    to 1e-5, in order to improve the reliability of the fit.
 
->>>>>>> 4661e920
 V3.0       2020-08-20    Substantial revision and restructuring of the source code. Please
 			 consider the documentation for a detailed description of all 
 			 changes. 
